# Shared editor configuration <https://editorconfig.org>

# This is the top-most EditorConfig file which should apply to files below
root = true

[*]
charset = utf-8
# https://github.com/pharring/EditorGuidelines#editorconfig-support-vs-2017-and-vs-2019-only
guidelines = 80, 100, 120
insert_final_newline = true
trim_trailing_whitespace = true

[*.cs]
# Configure language and formatting conventions to match analyzer rules below
# https://docs.microsoft.com/en-us/visualstudio/ide/editorconfig-formatting-conventions
# https://docs.microsoft.com/en-us/visualstudio/ide/editorconfig-language-conventions
csharp_using_directive_placement = inside_namespace:warning
dotnet_code_quality_unused_parameters = non_public:warning
# Note: SA1516 requires separation between System.* and all others.
# Separation between each top-level namespace would be too much space.
dotnet_separate_import_directive_groups = false
dotnet_sort_system_directives_first = true
# Note: qualification style matches SA1101/SX1101 rules below.
dotnet_style_qualification_for_field = true:warning
dotnet_style_qualification_for_property = true:warning
dotnet_style_qualification_for_method = true:warning
dotnet_style_qualification_for_event = true:warning
dotnet_style_predefined_type_for_locals_parameters_members = true:warning
dotnet_style_predefined_type_for_member_access = true:warning
dotnet_style_require_accessibility_modifiers = always:warning

## Configure Roslyn Analyzers
## https://docs.microsoft.com/en-us/visualstudio/code-quality/use-roslyn-analyzers#set-rule-severity-in-an-editorconfig-file

# Enable all diagnostics at warning level by default
dotnet_analyzer_diagnostic.severity = warning

# Enable code quality checks for code with any visibility
dotnet_code_quality.api_surface = all

# Note: dotnet_analyzer_diagnostic.severity should not apply to compiler
# diagnostics (e.g. IDE*) but does in Visual Studio 16.5 due to
# https://github.com/dotnet/roslyn/issues/42116 so several default levels are
# configured below to revert the change resulting from this issue.
#
# Note: Compiler diagnostics (e.g. IDE*) are not analyzed during build and will
# not cause build failures until Microsoft.CodeAnalysis.CSharp.CodeStyle is
# ready.  See https://github.com/dotnet/roslyn/issues/33558

# Suggest "Avoid excessive class coupling"
# Broken https://github.com/dotnet/roslyn-analyzers/issues/2133
dotnet_diagnostic.CA1506.severity = suggestion
# Suggest "Avoid Dead Conditional Code"
# Broken https://github.com/dotnet/roslyn-analyzers/issues/2180
dotnet_diagnostic.CA1508.severity = suggestion
# Enable "Identifiers should differ by more than case" for public and internal
# Having the private backing field for a property differ in case only is
# common, satisfies capitalization conventions, and retains clarity.
# To allow this, exclude private API surfaces from CA1708.
dotnet_code_quality.CA1708.api_surface = public, internal
# Suggest "Prefer jagged arrays over multidimensional"
# Multidimensional should use less memory (lack of indirection), rows are
# contiguous in memory, and squareness is enforced.  Performance can vary.
# https://stackoverflow.com/q/597720 (See .NET Core answers downthread)
# Which is preferable depends on tradeoffs of specific use cases.
dotnet_diagnostic.CA1814.severity = suggestion
# Suggest "Dispose objects before losing scope"
# Broken https://github.com/dotnet/roslyn-analyzers/issues/2949
# https://github.com/dotnet/roslyn-analyzers/issues/2936
dotnet_diagnostic.CA2000.severity = suggestion
# Suggest "Assemblies should have valid strong names"
# The value of strong names is dubious.  See:
# https://github.com/dotnet/corefx/blob/master/Documentation/project-docs/strong-name-signing.md
# https://github.com/angularsen/UnitsNet/issues/135
dotnet_diagnostic.CA2210.severity = suggestion
# Enable heuristic detection from "string format, params object[]" arguments
# See: https://github.com/dotnet/roslyn-analyzers/pull/3653
dotnet_code_quality.CA2241.try_determine_additional_string_formatting_methods_automatically = true
# Ignore "Use explicit type instead of 'var'"
dotnet_diagnostic.IDE0008.severity = silent
# Ignore "Use block body for methods"
dotnet_diagnostic.IDE0022.severity = silent
<<<<<<< HEAD
# Ignore "'if' statement can be simplified"
dotnet_diagnostic.IDE0045.severity = silent
# Ignore "'if' statement can be simplified"
dotnet_diagnostic.IDE0046.severity = silent
# Suggest "Convert to tuple"
dotnet_diagnostic.IDE0050.severity = suggestion
# Ignore "Substring can be simplified"
# Useful once support for netstandard2.0 is dropped.  Even multi-target:
# https://github.com/dotnet/roslyn/issues/35936#issuecomment-738857521
dotnet_diagnostic.IDE0057.severity = silent
# Suggest "Populate switch"
dotnet_diagnostic.IDE0072.severity = suggestion
=======
# Suggest "'if' statement can be simplified"
dotnet_diagnostic.IDE0045.severity = suggestion
# Suggest "'if' statement can be simplified"
dotnet_diagnostic.IDE0046.severity = suggestion
>>>>>>> 6b76aa24
# Suggest "Expression value is never used"
# Note: I want to use this, but fluent interfaces (StringBuilder, OptionSet)
# make it too painful.  Need something more like MustUseReturnValue.
# https://www.jetbrains.com/help/resharper/Reference__Code_Annotation_Attributes.html#MustUseReturnValueAttribute
dotnet_diagnostic.IDE0058.severity = suggestion
# Disable "Using directives must be placed outside of a namespace declaration"
dotnet_diagnostic.IDE0065.severity = none
# Suggest "Use pattern matching"
# Sometimes it makes the code cleaner, sometimes it doesn't.
dotnet_diagnostic.IDE0078.severity = suggestion
# Disable "Remove redundant empty line"
# Redundant with SA1507
dotnet_diagnostic.RCS1036.severity = none
# Suggest "Remove 'partial' modifier from type with a single part"
# This may be done intentionally to allow future extension.
dotnet_diagnostic.RCS1043.severity = suggestion
# Disable "Remove unnecessary case label"
# Conflicts with IDE0010 "Populate switch"
# I'd prefer to be more explicit about cases.
dotnet_diagnostic.RCS1069.severity = none
# Disable "Use --/++ operator instead of assignment"
# I find the more explicit assignment preferable most of the time.
dotnet_diagnostic.RCS1089.severity = none
dotnet_diagnostic.RCS1089FadeOut.severity = none
# Disable "Call 'ConfigureAwait(false)."
# Redundant with CA2007
dotnet_diagnostic.RCS1090.severity = none
# Suggest "Mark local variable as const"
# The cost/benefit of adding "const" to local variables is low.
# It's noisy and unlikely to result in different (optimized) codegen.
# Worth enabling if "const" could be used in place of type:
# https://github.com/dotnet/csharplang/issues/106
# https://github.com/dotnet/csharplang/issues/188
dotnet_diagnostic.RCS1118.severity = suggestion
# Suggest "Inline local variable."
# Often a local variable makes the code more easily readable/understandable.
dotnet_diagnostic.RCS1124.severity = suggestion
dotnet_diagnostic.RCS1124FadeOut.severity = silent
# Disable "Add summary element to documentation comment."
# Redundant with CS1591
# False-positive for partial classes (<summary> should only be on one)
dotnet_diagnostic.RCS1139.severity = none
# Disable "Add 'param' element to documentation comment."
# Redundant with CS1573
dotnet_diagnostic.RCS1141.severity = none
# Suggest "Use conditional access"
# Sometimes conditional access is more readable, sometimes it is not.
dotnet_diagnostic.RCS1146.severity = suggestion
# Suggest "Enum should declare explicit values."
# I'm not convinced this is useful in all cases.  Suggest rather than warn.
dotnet_diagnostic.RCS1161.severity = suggestion
# Suggest "Unused parameter '{0}'"
# Warns about lambda expressions, where parameter can't be removed
# https://github.com/JosefPihrt/Roslynator/issues/400#issuecomment-415805957
# Changing param name to _ would remove useful information
dotnet_diagnostic.RCS1163.severity = suggestion
# Disable "Unconstrained type parameter checked for null."
# Logic which applies to null often does not apply to non-null default.
dotnet_diagnostic.RCS1165.severity = none
# Disable "Use 'return' instead of assignment"
# Whether early return is preferable depends on other factors such as whether
# additional pre-return use/assignment of the variable is likely to be added
# and how the function reads.  Enforcing a general rule is counter-productive.
dotnet_diagnostic.RCS1179.severity = none
# Suggest "Convert comment to documentation comment."
# Comments above fields are not necessarily suitable for field xmldoc.
dotnet_diagnostic.RCS1181.severity = suggestion
# Disable "Format initializer with single expression on single line"
# Minimize diff for adding/removing by keeping each value on its own line.
dotnet_diagnostic.RCS1183.severity = none
# Suggest "Join string expressions."
# Often strings are split for line length or logic-related reasons.
dotnet_diagnostic.RCS1190.severity = suggestion
# Ignore "Use regular string literal instead of verbatim string literal"
# Using verbatim strings consistently (e.g. alignment, regex contexts) is good.
dotnet_diagnostic.RCS1192.severity = silent
# Disable "Implement exception constructors."
# Redundant with CA1032
dotnet_diagnostic.RCS1194.severity = none
# Suggest "Use method chaining."
# Use whichever seems appropriate for code readability/comprehensibility.
dotnet_diagnostic.RCS1201.severity = suggestion
# Disable "Remove unused method declaration."
# Redundant with IDE0051
dotnet_diagnostic.RCS1213.severity = none
# Ignore "Avoid nested ?: operators."
# If the cases are simple and well-formatted, nesting can be preferable
dotnet_diagnostic.RCS1238.severity = silent
# Disable "'{0}' should not be thrown by user code."
# Redundant with CA2201
dotnet_diagnostic.S112.severity = none
# Disable "Remove the unused private method '{0}'."
# Redundant with RCS1213, which doesn't gray+underline the entire method
dotnet_diagnostic.S1144.severity = none
# Disable "Redundant casts should not be used"
# Doesn't consider nullability
# https://github.com/SonarSource/sonar-dotnet/issues/3273
#dotnet_diagnostic.S1905.severity = none
# Disable "Extract this nested ternary operation into an independent statement."
dotnet_diagnostic.S3358.severity = none
# Disable "Exception types should be \"public\""
# Redundant with CA1064
dotnet_diagnostic.S3871.severity = none
# Disable "Do not call 'GC.SuppressFinalize'."
# Redundant with CA1816
# Note: Also reports https://github.com/dotnet/roslyn-analyzers/issues/3675
dotnet_diagnostic.S3971.severity = none
# Suggest "Field names should not use Hungarian notation"
# Too many false-positives
dotnet_diagnostic.SA1305.severity = suggestion
# Disable "Store files as UTF-8 with byte order mark"
# Prefer UTF-8 without BOM
dotnet_diagnostic.SA1412.severity = none
# Ignore "Property documentation should have value"
# Documenting property value is usually redundant
dotnet_diagnostic.SA1609.severity = silent
# Ignore "File header should have summary"
# Purpose of file is usually self-evident (and documented by class doc)
dotnet_diagnostic.SA1639.severity = silent
# Disable "Do not prefix local calls with 'this.'"
dotnet_diagnostic.SX1101.severity = none
# Disable "Field names should begin with underscore"
# Don't want to use underscore for field names
dotnet_diagnostic.SX1309.severity = none
# Disable "Field names should begin with underscore" for static fields
# Don't want to use underscore for static field names
dotnet_diagnostic.SX1309S.severity = none

## Diagnostics which are too noisy during initial development, but useful later
# FIXME: CA1573/1591 duplicated with <NoWarn> in .csproj for old VS
# Suggest "Do not pass literals as localized parameters"
dotnet_diagnostic.CA1303.severity = suggestion
# Suggest "Parameter has no matching param tag in the XML comment"
dotnet_diagnostic.CS1573.severity = suggestion
# Suggest "Missing XML comment for publicly visible type or member"
dotnet_diagnostic.CS1591.severity = suggestion
# Suggest "Add exception to documentation comment."
# This is quite noisy for ArgumentException/ArgumentNullException already
# indicated by type/nullability and likely <param>.
dotnet_diagnostic.RCS1140.severity = suggestion
# Suggest "Take the required action to fix the issue indicated by this 'FIXME' comment."
dotnet_diagnostic.S1134.severity = suggestion
# Suggest "Complete the task associated to this 'TODO' comment."
dotnet_diagnostic.S1135.severity = suggestion
# Suggest "Split this method into two, one handling parameters check and the other handling the asynchronous code."
# There are differing opinions about whether parameter errors should be thrown
# or returned in a faulted task.  S4457 advocates throwing.  David Fowler
# advocates returning a faulted task:
# https://github.com/davidfowl/AspNetCoreDiagnosticScenarios/blob/master/AsyncGuidance.md#prefer-asyncawait-over-directly-returning-task
# During early development, the work to split async methods is not justified.
# Prior to release, consider enforcing an approach consistently.
dotnet_diagnostic.S4457.severity = suggestion
# Suggest "Elements must be documented"
dotnet_diagnostic.SA1600.severity = suggestion
# Suggest "Partial elements must be documented"
dotnet_diagnostic.SA1601.severity = suggestion

[*.{cs,ps1}]
indent_size = 4
indent_style = space

[*.{cshtml,csproj,css,html,js,json,jsx,props,scss,targets,ts,tsx,yaml,yml}]
indent_size = 2
indent_style = space<|MERGE_RESOLUTION|>--- conflicted
+++ resolved
@@ -80,11 +80,10 @@
 dotnet_diagnostic.IDE0008.severity = silent
 # Ignore "Use block body for methods"
 dotnet_diagnostic.IDE0022.severity = silent
-<<<<<<< HEAD
-# Ignore "'if' statement can be simplified"
-dotnet_diagnostic.IDE0045.severity = silent
-# Ignore "'if' statement can be simplified"
-dotnet_diagnostic.IDE0046.severity = silent
+# Suggest "'if' statement can be simplified"
+dotnet_diagnostic.IDE0045.severity = suggestion
+# Suggest "'if' statement can be simplified"
+dotnet_diagnostic.IDE0046.severity = suggestion
 # Suggest "Convert to tuple"
 dotnet_diagnostic.IDE0050.severity = suggestion
 # Ignore "Substring can be simplified"
@@ -93,12 +92,6 @@
 dotnet_diagnostic.IDE0057.severity = silent
 # Suggest "Populate switch"
 dotnet_diagnostic.IDE0072.severity = suggestion
-=======
-# Suggest "'if' statement can be simplified"
-dotnet_diagnostic.IDE0045.severity = suggestion
-# Suggest "'if' statement can be simplified"
-dotnet_diagnostic.IDE0046.severity = suggestion
->>>>>>> 6b76aa24
 # Suggest "Expression value is never used"
 # Note: I want to use this, but fluent interfaces (StringBuilder, OptionSet)
 # make it too painful.  Need something more like MustUseReturnValue.
